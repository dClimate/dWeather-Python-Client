"""
Queries associated with the https protocol option.
"""
import os, pickle, math, requests, datetime, io, gzip, json, logging, csv, tarfile
from collections import Counter, deque
from dweather_client.ipfs_errors import *
from dweather_client.aliases_and_units import FLASK_DATASETS

GATEWAY_URL = 'https://gateway.arbolmarket.com'
FLASK_URL = 'https://parser.arbolmarket.com/linked-list'

def get_heads(url=GATEWAY_URL):
    """
    Get heads.json for a given IPFS gateway.
    Args:
        url (str): base url of the IPFS gateway url
    Returns (example heads.json):
        {
            'chirps_05-daily': 'Qm...',
            'chirps_05-monthly': 'Qm...',
            'chirps_25-daily': 'Qm...',
            'chirps_25-monthly': 'Qm...',
            'cpc_us-daily': 'Qm...',
            'cpc_us-monthly': 'Qm...'
        }
    """
    hashes_url = url + "/climate/hashes/heads.json"
    r = requests.get(hashes_url)
    r.raise_for_status()
    return r.json()

def get_metadata(hash_str, url=GATEWAY_URL):
    """
    Get the metadata file for a given hash.
    Args:
        url (str): the url of the IPFS server
        hash_str (str): the hash of the ipfs dataset
    Returns (example metadata.json):
    
        {
            'date range': [
                '1981/01/01',
                '2019/07/31'
            ],
            'entry delimiter': ',',
            'latitude range': [
                -49.975, 49.975
            ],
            'longitude range': [
                -179.975, 179.975]
            ,
            'name': 'CHIRPS .05 Daily Full Set Uncompressed',
            'period': 'daily',
            'precision': 0.01,
            'resolution': 0.05,
            'unit of measurement': 'mm',
            'year delimiter': '\n'
        }
    """
    metadata_url = "%s/ipfs/%s/metadata.json" % (url, hash_str)
    r = requests.get(metadata_url)
    r.raise_for_status()
    return r.json()

def get_hash_cell(hash_str, coord_str, url=GATEWAY_URL):
    """
    Read a text file from the gateway.
    Args:
        hash_str (str): the hash associated with the desired dataset
        coord_str (str): the string representation of the file 
        e.g. '45.000_-96.000'
    Returns:
        The contents of the file as a string
    """
    dataset_url = '%s/ipfs/%s/%s' % (url, hash_str, coord_str)
    r = requests.get(dataset_url)
    r.raise_for_status()
    return r.text

def get_zipped_hash_cell(hash_str, coord_str, url=GATEWAY_URL):
    """
    Read and decompress a text file from the gateway.
    Args:
        url (str): the url of the ipfs server
        hash_str (str): the hash of the dataset
        coord_str (str): the text file coordinate name e.g. 
        45.000_-96.000
    Returns:
        the contents of the file as a string
    """
    dataset_url = '%s/ipfs/%s/%s.gz' % (url, hash_str, coord_str)
    r = requests.get(dataset_url)
    r.raise_for_status()
    with gzip.GzipFile(fileobj=io.BytesIO(r.content)) as zip_data:
        return zip_data.read().decode("utf-8")

def get_dataset_cell(lat, lon, dataset_revision, metadata=None):
    """ 
    Retrieve the text of a grid cell data file for a given lat lon and dataset.
    Args:
        lat (float): the latitude of the grid cell, to 3 decimals
        lon (float): the longitude of the grid cell, to 3 decimals
    Returns:
        A tuple (json, str) of the dataset metadata file and the grid cell data text
    Raises: 
        DatasetError: If no matching dataset found on server
        InputOutOfRangeError: If the lat/lon is outside the dataset range in metadata
        CoordinateNotFoundError: If the lat/lon coordinate is not found on server
    """
    all_hashes = get_heads()
    if dataset_revision in all_hashes:
        dataset_hash = all_hashes[dataset_revision]
    else:
        raise DatasetError('{} not found on server'.format(dataset_revision))
    if metadata is None:
        metadata = get_metadata(dataset_hash)
    min_lat, max_lat = sorted(metadata["latitude range"])
    min_lon, max_lon = sorted(metadata["longitude range"])
    if lat < min_lat or lat > max_lat:
        raise InputOutOfRangeError("Latitude {} out of dataset revision range [{:.3f}, {:.3f}] for {}".format(lat, min_lat, max_lat, dataset_revision))
    if  lon < min_lon or lon > max_lon:
        raise InputOutOfRangeError("Longitude {} out of dataset revision range [{:.3f}, {:.3f}] for {}".format(lon, min_lon, max_lon, dataset_revision))
    coord_str = "{:.3f}_{:.3f}".format(lat,lon)
    try:
        if "compression" in metadata and metadata["compression"] == "gzip":
            text_data = get_zipped_hash_cell(dataset_hash, coord_str)
        else:
            text_data = get_hash_cell(dataset_hash, coord_str)
        return text_data
    except requests.exceptions.RequestException as e:
        raise CoordinateNotFoundError('Coordinate ({}, {}) not found  on ipfs in dataset revision {}'.format(lat, lon, dataset_revision))

def get_station_csv(station_id, station_dataset="ghcnd-imputed-daily", url=GATEWAY_URL):
    """
    Retrieve the contents of a station data csv file.
    Args:
        station_id (str): the id of the weather station
        station_dataset (str): which dataset to use, on of ["ghcnd", "ghcnd-imputed-daily"]
    returns:
        the contents of the station csv file as a string
    """
    all_hashes = get_heads()
    dataset_hash = all_hashes[station_dataset]
    dataset_url = "%s/ipfs/%s/%s.csv.gz" % (url, dataset_hash, str(station_id))
    r = requests.get(dataset_url)
    r.raise_for_status()
    with gzip.GzipFile(fileobj=io.BytesIO(r.content)) as zip_data:
        return zip_data.read().decode("utf-8")

def get_hurricane_dict(head=get_heads()['atcf_btk-seasonal']):
    """
    Get a hurricane dictionary for the atcf_btk-seasonal dataset. 

    To get a unique value to query the dict by storm, use BASIN + CY + the year
    part of the HOUR value. BASIN is the ocean, CY is the storm index, and
    the year is needed as well because the storm index resets every year.

    Note that there will be multiple readings with the same HOUR value,
    as readings are taken more than once per hour and then rounded to the nearest
    hour before posting. 
    """
    release_ll = traverse_ll(head)
    hurr_dict = {}
    for release_hash in release_ll:
        url = "%s/ipfs/%s/history.json.gz" % (url, release_hash)
        resp = requests.get(url)
        resp.raise_for_status()
        with gzip.GzipFile(fileobj=io.BytesIO(resp.content)) as zip_data:
            release_content =json.loads(zip_data.read().decode("utf-8"))
        try:
            hurr_dict['features'] += release_content['features']
        except KeyError:
            hurr_dict.update(release_content)
    return hurr_dict

def get_simulated_hurricane_files(basin):
    """
    Gets the names of files containing STORM simulated TC data. Takes a basin ID, one of:
    EP, NA, NI, SI, SP or WP
    """
    if basin not in {'EP', 'NA', 'NI', 'SI', 'SP', 'WP'}:
        raise ValueError("Invalid basin ID")
    heads = get_heads()
    hurr_hash = heads['storm-simulated-hurricane']
    metadata  = get_metadata(hurr_hash)
    base_url = f"{GATEWAY_URL}/ipfs/{hurr_hash}/"
    files = [base_url + f for f in metadata['files'] if basin in f]
    return files

def get_prismc_dict(lat, lon, dataset):
    """
    Builds a dict of latest PRISM data by using datasets combining all PRISM revisions
    Args:
        lat (float): the latitude of the grid cell, to 3 decimals
        lon (float): the longitude of the grid cell, to 3 decimals
        dataset (str): one of 'precip', 'tmax' or 'tmin'
    Returns:
        a dict ({datetime.date: float}) of datetime dates and the corresponding weather values.
        Units are mm for precip or degrees F for tmax and tmin
    """
    str_lat, str_lon = "{:.3f}".format(lat), "{:.3f}".format(lon)
    prismc_head = get_heads()[dataset]
    date_dict = {}
    hashes = traverse_ll(prismc_head)
    for h in list(hashes)[::-1]:
        tar_url = f"{GATEWAY_URL}/ipfs/{h}/{str_lat}.tar"
        resp = requests.get(tar_url)
        resp.raise_for_status()
        with tarfile.open(fileobj=io.BytesIO(resp.content)) as tar:
            with tar.extractfile(f"{str_lat}_{str_lon}.gz") as f:
                with gzip.open(f) as gz:
                    for i, line in enumerate(gz):
                        day_of_year = datetime.date(1981 + i, 1, 1)
                        data_list = line.decode('utf-8').strip().split(',')
                        for point in data_list:
                            if (day_of_year not in date_dict) and point:
                                date_dict[day_of_year] = float(point)
                                day_of_year += datetime.timedelta(days=1)
    return date_dict

def get_era5_dict(lat, lon, dataset):
    """
    Builds a dict of era5 data
    Args:
        lat (float): the latitude of the grid cell. Will be rounded to one decimal
        lon (float): the longitude of the grid cell. Will be rounded to one decimal
        dataset (str): valid era5 dataset. Currently only 'era5_land_wind_u-hourly', but
        more will be added to ipfs soon
    Returns:
        a dict ({datetime.datetime: float}) of datetimes and the corresponding weather values.
        Units are m/s for the wind datasets
    """
    heads = get_heads()
    era5_hash = heads[dataset]

    snapped_lat, snapped_lon = round(lat, 1), round(lon, 1)
    cpc_lat, cpc_lon = conventional_lat_lon_to_cpc(snapped_lat, snapped_lon)
    formatted_lat, formatted_lon = f"{cpc_lat:08.3f}", f"{cpc_lon:08.3f}"
    url = f"{GATEWAY_URL}/ipfs/{era5_hash}/{formatted_lat}_{formatted_lon}.gz"
    resp = requests.get(url)
    resp.raise_for_status()
    datetime_dict = {}
    with gzip.GzipFile(fileobj=io.BytesIO(resp.content)) as gz:
        for i, line in enumerate(gz):
            time_of_year = datetime.datetime(1990 + i, 1, 1)
            data_list = line.decode('utf-8').strip().split(',')
            for point in data_list:
                datetime_dict[time_of_year] = float(point)
                time_of_year += datetime.timedelta(hours=1)
    return (snapped_lat, snapped_lon), datetime_dict

def traverse_ll(head):
    release_itr = head
    release_ll = deque()
    while True:
        release_ll.appendleft(release_itr)
        prev_release = get_metadata(release_itr)['previous hash']
        if prev_release != None:
            release_itr = prev_release
        else:
            return release_ll

<<<<<<< HEAD
def flask_query(dataset, lat, lon):
    flask_datasets = {"rtma_pcp-hourly", 
                      "chirpsc_final_05-daily",
                      "chirpsc_final_25-daily",
                      "chirpsc_prelim_05-daily",
                      "cpcc_precip_global-daily",
                      "cpcc_precip_us-daily",
                      "cpcc_temp_max-daily",
                      "cpcc_temp_min-daily",
                      "prismc-tmax-daily", 
                      "prismc-tmin-daily", 
                      "prismc-precip-daily"
                      }
    if dataset not in flask_datasets:
        raise ValueError(f"Valid flask datasets are {flask_datasets}")
    if dataset == "rtma_pcp-hourly" and ((lat < 20) or (lat > 53) or (lon < -132) or (lon > -60)):
        raise InputOutOfRangeError('RTMA only covers latitudes 20 thru 53 and longitudes -132 thru -60')

    base_url = "https://parser.arbolmarket.com/linked-list"
=======
def flask_query(dataset, lat, lon, base_url=FLASK_URL):
    if dataset not in FLASK_DATASETS:
        raise ValueError(f"Valid flask datasets are {FLASK_DATASETS}")
>>>>>>> 4f95eb0b

    if dataset == "rtma_pcp-hourly":
        url = f"{base_url}/rtma/{lat}_{lon}"
    elif "chirpsc" in dataset:
        no_frequency = dataset.split('-')[0]
        url = f"{base_url}/chirps/{no_frequency.split('_')[1]}/{no_frequency.split('_')[2]}/{lat}_{lon}"
    elif "cpcc" in dataset:
        url = f"{base_url}/cpc/{dataset}/{lat}_{lon}"
    elif "prismc" in dataset:
        url = f"{base_url}/prism/{dataset.split('-')[1]}/{lat}_{lon}"

    r = requests.get(url)
    r.raise_for_status()
    resp = r.json()

    data_dict = {}
    if "hourly" in dataset:
        for k, v in resp["data"].items():
            data_dict[datetime.datetime.fromisoformat(k)] = v
    elif "daily" in dataset:
        for k, v in resp["data"].items():
            data_dict[datetime.datetime.fromisoformat(k).date()] = v

    return ((resp["lat"], resp["lon"]), data_dict)<|MERGE_RESOLUTION|>--- conflicted
+++ resolved
@@ -260,31 +260,9 @@
         else:
             return release_ll
 
-<<<<<<< HEAD
-def flask_query(dataset, lat, lon):
-    flask_datasets = {"rtma_pcp-hourly", 
-                      "chirpsc_final_05-daily",
-                      "chirpsc_final_25-daily",
-                      "chirpsc_prelim_05-daily",
-                      "cpcc_precip_global-daily",
-                      "cpcc_precip_us-daily",
-                      "cpcc_temp_max-daily",
-                      "cpcc_temp_min-daily",
-                      "prismc-tmax-daily", 
-                      "prismc-tmin-daily", 
-                      "prismc-precip-daily"
-                      }
-    if dataset not in flask_datasets:
-        raise ValueError(f"Valid flask datasets are {flask_datasets}")
-    if dataset == "rtma_pcp-hourly" and ((lat < 20) or (lat > 53) or (lon < -132) or (lon > -60)):
-        raise InputOutOfRangeError('RTMA only covers latitudes 20 thru 53 and longitudes -132 thru -60')
-
-    base_url = "https://parser.arbolmarket.com/linked-list"
-=======
 def flask_query(dataset, lat, lon, base_url=FLASK_URL):
     if dataset not in FLASK_DATASETS:
         raise ValueError(f"Valid flask datasets are {FLASK_DATASETS}")
->>>>>>> 4f95eb0b
 
     if dataset == "rtma_pcp-hourly":
         url = f"{base_url}/rtma/{lat}_{lon}"
