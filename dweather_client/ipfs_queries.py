--- conflicted
+++ resolved
@@ -1172,8 +1172,6 @@
 
         return (float(ret_lat), float(ret_lon)), pd.Series(weather_dict)
 
-<<<<<<< HEAD
-=======
 class StationForecastDataset(ForecastDataset):
     """
     Instantiable class for pulling in station data that is also forecast data. 
@@ -1195,7 +1193,6 @@
         relevant_hash = self.get_relevant_hash(forecast_date)
         return self.get_file_object(f"{relevant_hash}/stations.json").read().decode("utf-8")
 
->>>>>>> 9ae2f3b0
 class TeleconnectionsDataset(IpfsDataset):
     """
     Instantiable class used for pulling in el nino teleconnections data 
